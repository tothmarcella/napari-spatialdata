--- conflicted
+++ resolved
@@ -42,12 +42,9 @@
     anndata
     scikit-image
     squidpy
-<<<<<<< HEAD
     napari[all] @ git+https://github.com/napari/napari.git#egg=napari[all]
-=======
-    napari[all]
     loguru
->>>>>>> 982d8b66
+
 package_dir =
     =src
 
